{
    "effectiveLocale": {
        "message": "en",
        "description": "Locale of this messages.json."
    },
    "extensionDescription": {
        "message": "Chrome-like tab groups using private and isolated containers: The ultimate tab manager and groups for Firefox.",
        "description": "Description of the extension."
    },
    "browserActionPopupTitle": {
        "message": "Container Tab Groups: Popup page",
        "description": "Title of the popup page for browserAction."
    },
    "buttonHideInactiveContainers": {
        "message": "Collapse other containers",
        "description": "Button label to hide inactive containers on a window."
    },
    "buttonNewContainer": {
        "message": "Create a new container…",
        "description": "Button label to create a new container."
    },
    "buttonCancel": {
        "message": "Cancel",
        "description": "Button label to cancel an action."
    },
    "buttonOk": {
        "message": "OK",
        "description": "Button label to confirm an action."
    },
    "newContainerNameLabel": {
        "message": "Name",
        "description": "Label for inputting the name of a new container."
    },
    "newContainerNamePlaceholder": {
        "message": "Name of the container",
        "description": "Placeholder for the input field of the name of a new container."
    },
    "newContainerDialogTitle": {
        "message": "Create a new container",
        "description": "Title of the dialog prompting for creating a new container."
    },
    "editContainerDialogTitle": {
        "message": "Edit a container",
        "description": "Title of the dialog prompting for editting a container."
    },
    "contextMenuHideSelectedContainer": {
        "message": "Hide This Container",
        "description": "Context menu item text for hiding the container of the selected tab."
    },
    "tooltipTabPinButton": {
        "message": "Pin this tab",
        "description": "Tooltip for the button to pin a tab."
    },
    "tooltipTabUnpinButton": {
        "message": "Unpin this tab",
        "description": "Tooltip for the button to unpin a tab."
    },
    "tooltipHideContainerButton": {
        "message": "Hide the tabs of this container",
        "description": "Tooltip for the button to hide the tabs of a container."
    },
    "tooltipUnhideContainerButton": {
        "message": "Show the tabs of this container",
        "description": "Tooltip for the button to unhide the tabs of a container."
    },
    "tooltipEditContainerButton": {
        "message": "Edit this container",
        "description": "Tooltip for the button to edit a container."
    },
    "currentWindow": {
        "message": "This window (#$ID$)",
        "description": "Title of popup section for the current window.",
        "placeholders": {
            "id": {
                "content": "$1",
                "example": "2"
            }
        }
    },
    "currentWindowMoreContainers": {
        "message": "More containers for this window",
        "desciption": "Title for section listing unused containers for a window."
    },
    "windowLabel": {
        "message": "Window #$ID$",
        "description": "Label for a window with ID.",
        "placeholders": {
            "id": {
                "content": "$1",
                "example": "1"
            }
        }
    },
    "tooltipWindowLabel": {
        "message": "Switch to window #$ID$",
        "description": "Tooltip for a menu item representing a window.",
        "placeholders": {
            "id": {
                "content": "$1",
                "example": "3"
            }
        }
    },
    "tooltipContainerCloseAll": {
        "message": "Close all tabs in this container",
        "description": "Tooltip for a button to close all tabs of a container."
    },
    "tooltipContainerDelete": {
        "message": "Permanently delete this container",
        "description": "Tooltip for a button to permanently delete a container."
    },
    "confirmContainerDelete": {
        "message": "Do you want to permanently delete this container: $NAME$?",
        "description": "Confirmation message before deleting a container.",
        "placeholders": {
            "name": {
                "content": "$1",
                "example": "Container 3"
            }
        }
    },
    "defaultContainerName": {
        "message": "Container #$ID$",
        "description": "Descriptive default name of a container.",
        "placeholders": {
            "id": {
                "content": "$1",
                "example": "443"
            }
        }
    },
    "invalidContainerName": {
        "message": "Unavailable container $ID$",
        "description": "Name shown for an unavailable container.",
        "placeholders": {
            "id": {
                "content": "$1",
                "example": "443"
            }
        }
    },
    "noContainer": {
        "message": "No Container",
        "description": "Virtual container name for tabs with no container."
    },
    "browserActionTitle": {
        "message": "Tabs and Groups",
        "description": "Title of browserAction about tabs and container-based groups."
    },
    "labelNewTabKeepContainer": {
        "message": "Open new tab in current container (sticky container)",
        "description": "Title of option to always open new tab in current container."
    },
    "labelFirstPartyIsolate": {
        "message": "Enable First-Party Isolate (FPI)",
        "description": "Option to enable first-party isolation."
    },
    "buttonAboutAddon": {
        "message": "More about Container Tab Groups & reviews…",
        "description": "Menu item to open the extension's addons.mozilla.org page."
    },
    "windowTitlePrefaceTemplate": {
        "message": "($CONTAINER$)",
        "description": "String to add before window title",
        "placeholders": {
            "container": {
                "content": "$1",
                "example": "Container 1"
            }
        }
    },
    "buttonSettings": {
        "message": "Settings",
        "description": "Menu item to open the extensions's settings."
    },
    "labelResistFingerprinting": {
        "message": "Enable Firefox's fingerprint resistance feature (privacy.resistFingerprinting)",
        "description": "Option to enable privacy.resistFingerprinting."
    },
    "labelDragTabToChangeContainer": {
        "message": "Drag a Tab to move between containers",
        "description": "Option to enable the user to drag a tab to move between containers."
    },
    "optionsHeadingExperimental": {
        "message": "Experimental Features",
        "description": "Heading text of options page for experimental addon features."
    },
    "optionsHeadingFirefox": {
        "message": "Firefox Settings",
        "description": "Heading text of options page for changing Firefox settings."
    },
    "optionsDescriptionExperimental": {
        "message": "Disabling some of these options can solve buggy behaviors when observed.",
        "description": "Description text for experimental features options."
    },
    "optionsDescriptionFirefox": {
        "message": "Here you can change some hidden Firefox settings related to privacy.",
        "description": "Description text for Firefox settings options."
    },
    "panoramaGrid": {
        "message": "Panorama Grid",
        "description": "Panorama Grid page (grid view of container and tabs)"
    },
    "buttonPanorama": {
        "message": "Open Panorama Grid",
        "description": "Button label to open Panorama Grid"
    },
    "buttonOpenTabInContainer": {
        "message": "Open New Tab",
        "description": "Button label to open a new tab in the specified container"
    },
    "buttonTabClose": {
        "message": "Close This Tab",
        "description": "Button label to close a tab."
    },
    "tooltipCollapseContainers": {
        "message": "Collapse Containers",
        "description": "Tooltip for the button to collapse inactive containers."
    },
    "tooltipExpandContainers": {
        "message": "Expand Containers",
        "description": "Tooltip for the button to expand containers."
    },
    "titleSelectContainer": {
        "message": "Select a Container",
        "description": "Title of the popup asking the user to choose a container to open a new tab in."
    },
    "descriptionSelectContainer": {
        "message": "You are about to open a new Tab: $URL$.",
        "description": "Confirmation message before the user chooses a container to open a new tab in.",
        "placeholders": {
            "url": {
                "content": "$1",
                "example": "https://example.com/"
            }
        }
    },
    "promptSelectContainer": {
        "message": "Please select a Container to open this tab in.",
        "description": "Message asking the user to select a container for a new tab."
    },
    "labelSelectContainerExternalTabs": {
        "message": "Select a Container when an external application open a Tab",
        "description": "Option to enable container selection on externally opened tabs."
    },
    "labelExternalTabSelectContainerOption": {
        "message": "When an external application opens a tab:",
        "description": "Label for option for handling of externally opened tabs"
    },
    "labelExternalTabOptionChooseContainer": {
        "message": "Choose a container every time",
        "description": "Option to choose a container every time an external application opens a tab."
    },
    "labelExternalTabOptionStickyContainer": {
        "message": "Open in last active container",
        "description": "Option to use the last active container for externally opened tabs."
    },
    "labelExternalTabOptionDisabled": {
        "message": "Open in default container (No Container)",
        "description": "Option to disable handling of externally opened tabs."
    },
    "labelGroupIndexOption": {
        "message": "Show an index tab for each container",
        "description": "Option to show index tabs for containers."
    },
    "labelGroupIndexOptionAlways": {
        "message": "All containers",
        "description": "Option to show index tabs for all containers."
    },
    "labelGroupIndexOptionCollapsed": {
        "message": "Collapsed containers",
        "description": "Option to show index tabs for collapsed containers."
    },
    "labelGroupIndexOptionNever": {
        "message": "Never",
        "description": "Option to show index tabs for no containers."
    },
    "optionsHeadingAppearance": {
        "message": "Appearance Options",
        "description": "Heading text of options page for changing appearance settings."
    },
    "labelPopupSize": {
        "message": "Popup size",
        "description": "Prompt for changing popup size."
    },
    "labelPopupSizeStandard": {
        "message": "Standard",
        "description": "Label text for standard popup size."
    },
    "labelPopupSizeLarge": {
        "message": "Large",
        "description": "Label text for large popup size."
    },
    "searchPlaceholder": {
        "message": "Search containers",
        "description": "Placeholder text for searching containers."
    },
    "menuItemMain": {
        "message": "Containers",
        "description": "Menu item for containers view."
    },
    "menuItemWindows": {
        "message": "Windows",
        "description": "Menu item for windows view"
    },
    "menuItemSites": {
        "message": "Sites",
        "description": "Menu item for sites view"
    },
    "tooltipCloseWindow": {
        "message": "Close window",
        "description": "Tooltip for a button to close all tabs of a window."
    },
    "buttonNewWindow": {
        "message": "New Window",
        "description": "Button to open a new window."
    },
<<<<<<< HEAD
    "buttonSidebar": {
        "message": "Open Sidebar",
        "description": "Button to open Sidebar."
=======
    "optionsHeadingUserData": {
        "message": "Your Data",
        "description": "Heading text of options page for managing user data."
    },
    "labelClearRecentSites": {
        "message": "Clear the list of recently visited sites",
        "description": "Label text for clearing the list of visited sites"
    },
    "buttonClear": {
        "message": "Clear",
        "description": "Button to clear data."
>>>>>>> 855a2bac
    }
}<|MERGE_RESOLUTION|>--- conflicted
+++ resolved
@@ -315,11 +315,10 @@
         "message": "New Window",
         "description": "Button to open a new window."
     },
-<<<<<<< HEAD
     "buttonSidebar": {
         "message": "Open Sidebar",
         "description": "Button to open Sidebar."
-=======
+    },
     "optionsHeadingUserData": {
         "message": "Your Data",
         "description": "Heading text of options page for managing user data."
@@ -331,6 +330,5 @@
     "buttonClear": {
         "message": "Clear",
         "description": "Button to clear data."
->>>>>>> 855a2bac
     }
 }